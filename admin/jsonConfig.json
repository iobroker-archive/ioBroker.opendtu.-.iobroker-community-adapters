--- conflicted
+++ resolved
@@ -52,20 +52,6 @@
 			"lg": 3,
 			"xl": 3
 		},
-<<<<<<< HEAD
-=======
-		"webUIPoll": {
-			"type": "number",
-			"label": "WebPoll",
-			"min": 1,
-			"max": 59,
-			"xs": 12,
-			"sm": 12,
-			"md": 6,
-			"lg": 3,
-			"xl": 3
-		},
->>>>>>> d486023f
 		"password": {
 			"newLine": true,
 			"type": "password",
