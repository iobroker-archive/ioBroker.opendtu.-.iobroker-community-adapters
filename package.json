{
  "name": "iobroker.opendtu",
  "version": "1.0.1",
  "description": "Adapter for the OpenDTU project",
  "author": {
    "name": "Dennis Rathjen",
    "email": "dennis.rathjen@outlook.de"
  },
  "homepage": "https://github.com/o0shojo0o/ioBroker.opendtu",
  "license": "MIT",
  "keywords": [
    "OpenDTU",
    "Solar"
  ],
  "repository": {
    "type": "git",
    "url": "https://github.com/o0shojo0o/ioBroker.opendtu.git"
  },
  "engines": {
    "node": ">= 16"
  },
  "dependencies": {
    "@iobroker/adapter-core": "^3.1.6",
    "axios": "^1.7.3",
    "node-schedule": "^2.1.1",
    "ws": "^8.18.0"
  },
  "devDependencies": {
    "@alcalzone/release-script": "^3.8.0",
    "@alcalzone/release-script-plugin-iobroker": "^3.7.2",
    "@alcalzone/release-script-plugin-license": "^3.7.0",
    "@alcalzone/release-script-plugin-manual-review": "^3.7.0",
    "@iobroker/adapter-dev": "^1.3.0",
    "@iobroker/testing": "^4.1.0",
    "@tsconfig/node14": "^14.1.0",
    "@types/chai": "^4.3.9",
    "@types/chai-as-promised": "^7.1.8",
    "@types/mocha": "^10.0.7",
    "@types/node": "^22.2.0",
    "@types/proxyquire": "^1.3.31",
    "@types/sinon": "^17.0.3",
    "@types/sinon-chai": "^3.2.12",
    "chai": "^4.5.0",
    "chai-as-promised": "^7.1.1",
    "eslint": "^8.57.0",
<<<<<<< HEAD
    "mocha": "^10.3.0",
=======
    "mocha": "^10.7.3",
>>>>>>> 07174d65
    "proxyquire": "^2.1.3",
    "sinon": "^17.0.1",
    "sinon-chai": "^3.7.0",
    "typescript": "~5.5.4"
  },
  "main": "main.js",
  "files": [
    "admin{,/!(src)/**}/!(tsconfig|tsconfig.*|.eslintrc).json",
    "admin{,/!(src)/**}/*.{html,css,png,svg,jpg,js}",
    "lib/",
    "www/",
    "io-package.json",
    "LICENSE",
    "main.js"
  ],
  "scripts": {
    "test:js": "mocha --config test/mocharc.custom.json \"{!(node_modules|test)/**/*.test.js,*.test.js,test/**/test!(PackageFiles|Startup).js}\"",
    "test:package": "mocha test/package --exit",
    "test:integration": "mocha test/integration --exit",
    "test": "npm run test:js && npm run test:package",
    "check": "tsc --noEmit -p tsconfig.check.json",
    "lint": "eslint .",
    "translate": "translate-adapter",
    "release": "release-script"
  },
  "bugs": {
    "url": "https://github.com/o0shojo0o/ioBroker.opendtu/issues"
  },
  "readmeFilename": "README.md"
}<|MERGE_RESOLUTION|>--- conflicted
+++ resolved
@@ -43,11 +43,7 @@
     "chai": "^4.5.0",
     "chai-as-promised": "^7.1.1",
     "eslint": "^8.57.0",
-<<<<<<< HEAD
-    "mocha": "^10.3.0",
-=======
     "mocha": "^10.7.3",
->>>>>>> 07174d65
     "proxyquire": "^2.1.3",
     "sinon": "^17.0.1",
     "sinon-chai": "^3.7.0",
